--- conflicted
+++ resolved
@@ -14,11 +14,7 @@
 
 jobs:
   test:
-<<<<<<< HEAD
-    runs-on: ${{ github.event_name == 'workflow_dispatch' && fromJson(github.event.inputs.runner_label_json) || 'ubuntu-latest' }}
-=======
     runs-on: ${{ fromJson(github.event.inputs.runner_label_json || '["ubuntu-latest"]') }}
->>>>>>> 8d16d0ad
     steps:
       - name: Checkout code
         uses: actions/checkout@v4
@@ -28,10 +24,6 @@
         with:
           python-version: '3.10'
 
-<<<<<<< HEAD
-      - name: Install dependencies
-        run: pip install -r test/requirements.txt
-=======
       - name: Install uv
         run: pip install --upgrade uv
 
@@ -41,7 +33,6 @@
           uv sync --extra data-process --extra test
           source .venv/bin/activate
           cd ..
->>>>>>> 8d16d0ad
 
       - name: Run all tests and collect coverage
         run: |
