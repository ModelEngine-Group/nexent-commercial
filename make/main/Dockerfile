--- conflicted
+++ resolved
@@ -18,18 +18,11 @@
 
 # Layer 0: install base dependencies
 COPY backend/pyproject.toml /opt/backend/pyproject.toml
-<<<<<<< HEAD
-RUN uv sync --no-cache-dir $(test -n "$MIRROR" && echo "-i $MIRROR")
-# Layer 1: install sdk in link mode
-COPY sdk /opt/sdk
-RUN uv pip install -e /opt/sdk $(test -n "$MIRROR" && echo "-i $MIRROR") && \
-=======
 RUN uv sync --no-cache-dir $(test -n "$MIRROR" && echo "-i $MIRROR") && \
     uv cache clean
 # Layer 1: install sdk in link mode
 COPY sdk /opt/sdk
-RUN uv pip install --no-cache-dir /opt/sdk $(test -n "$MIRROR" && echo "-i $MIRROR") && \
->>>>>>> e34559f6
+RUN uv pip install -e /opt/sdk $(test -n "$MIRROR" && echo "-i $MIRROR") && \
     uv cache clean
 # Layer 2: copy backend code
 COPY backend /opt/backend
