--- conflicted
+++ resolved
@@ -191,7 +191,32 @@
 COMMENT ON COLUMN "model_record_t"."created_by" IS 'Creator ID, audit field';
 COMMENT ON TABLE "model_record_t" IS 'List of models defined by users in the configuration page';
 
-<<<<<<< HEAD
+INSERT INTO "nexent"."model_record_t" ("model_repo", "model_name", "model_factory", "model_type", "api_key", "base_url", "max_tokens", "used_token", "display_name", "connect_status") VALUES ('', 'tts_model', 'OpenAI-API-Compatible', 'tts', '', '', 0, 0, 'Volcano TTS', 'unavailable');
+INSERT INTO "nexent"."model_record_t" ("model_repo", "model_name", "model_factory", "model_type", "api_key", "base_url", "max_tokens", "used_token", "display_name", "connect_status") VALUES ('', 'stt_model', 'OpenAI-API-Compatible', 'stt', '', '', 0, 0, 'Volcano STT', 'unavailable');
+
+CREATE TABLE "knowledge_record_t" (
+  "knowledge_id" SERIAL,
+  "index_name" varchar(100) COLLATE "pg_catalog"."default",
+  "knowledge_describe" varchar(300) COLLATE "pg_catalog"."default",
+  "tenant_id" varchar(100) COLLATE "pg_catalog"."default",
+  "create_time" timestamp(0) DEFAULT CURRENT_TIMESTAMP,
+  "update_time" timestamp(0) DEFAULT CURRENT_TIMESTAMP,
+  "delete_flag" varchar(1) COLLATE "pg_catalog"."default" DEFAULT 'N'::character varying,
+  "updated_by" varchar(100) COLLATE "pg_catalog"."default",
+  "created_by" varchar(100) COLLATE "pg_catalog"."default",
+  CONSTRAINT "knowledge_record_t_pk" PRIMARY KEY ("knowledge_id")
+);
+ALTER TABLE "knowledge_record_t" OWNER TO "root";
+COMMENT ON COLUMN "knowledge_record_t"."knowledge_id" IS 'Knowledge base ID, unique primary key';
+COMMENT ON COLUMN "knowledge_record_t"."index_name" IS 'Knowledge base name';
+COMMENT ON COLUMN "knowledge_record_t"."knowledge_describe" IS 'Knowledge base description';
+COMMENT ON COLUMN "knowledge_record_t"."tenant_id" IS 'Tenant ID';
+COMMENT ON COLUMN "knowledge_record_t"."create_time" IS 'Creation time, audit field';
+COMMENT ON COLUMN "knowledge_record_t"."update_time" IS 'Update time, audit field';
+COMMENT ON COLUMN "knowledge_record_t"."delete_flag" IS 'When deleted by user frontend, delete flag will be set to true, achieving soft delete effect. Optional values Y/N';
+COMMENT ON COLUMN "knowledge_record_t"."updated_by" IS 'Last updater ID, audit field';
+COMMENT ON COLUMN "knowledge_record_t"."created_by" IS 'Creator ID, audit field';
+COMMENT ON TABLE "knowledge_record_t" IS 'Records knowledge base description and status information';
 INSERT INTO "nexent"."model_record_t" ("model_repo", "model_name", "model_factory", "model_type", "api_key", "base_url", "max_tokens", "used_token", "display_name", "connect_status") VALUES ('', 'tts_model', 'OpenAI-API-Compatible', 'tts', '', '', 0, 0, 'Volcano TTS', '不可用');
 INSERT INTO "nexent"."model_record_t" ("model_repo", "model_name", "model_factory", "model_type", "api_key", "base_url", "max_tokens", "used_token", "display_name", "connect_status") VALUES ('', 'stt_model', 'OpenAI-API-Compatible', 'stt', '', '', 0, 0, 'Volcano STT', '不可用');
 
@@ -404,32 +429,4 @@
 EXECUTE FUNCTION update_ag_tool_instance_update_time();
 
 -- Add comment to the trigger
-COMMENT ON TRIGGER update_ag_tool_instance_update_time_trigger ON nexent.ag_tool_instance_t IS 'Trigger to call update_ag_tool_instance_update_time function before each update on ag_tool_instance_t table';
-=======
-INSERT INTO "nexent"."model_record_t" ("model_repo", "model_name", "model_factory", "model_type", "api_key", "base_url", "max_tokens", "used_token", "display_name", "connect_status") VALUES ('', 'tts_model', 'OpenAI-API-Compatible', 'tts', '', '', 0, 0, 'Volcano TTS', 'unavailable');
-INSERT INTO "nexent"."model_record_t" ("model_repo", "model_name", "model_factory", "model_type", "api_key", "base_url", "max_tokens", "used_token", "display_name", "connect_status") VALUES ('', 'stt_model', 'OpenAI-API-Compatible', 'stt', '', '', 0, 0, 'Volcano STT', 'unavailable');
-
-CREATE TABLE "knowledge_record_t" (
-  "knowledge_id" SERIAL,
-  "index_name" varchar(100) COLLATE "pg_catalog"."default",
-  "knowledge_describe" varchar(300) COLLATE "pg_catalog"."default",
-  "tenant_id" varchar(100) COLLATE "pg_catalog"."default",
-  "create_time" timestamp(0) DEFAULT CURRENT_TIMESTAMP,
-  "update_time" timestamp(0) DEFAULT CURRENT_TIMESTAMP,
-  "delete_flag" varchar(1) COLLATE "pg_catalog"."default" DEFAULT 'N'::character varying,
-  "updated_by" varchar(100) COLLATE "pg_catalog"."default",
-  "created_by" varchar(100) COLLATE "pg_catalog"."default",
-  CONSTRAINT "knowledge_record_t_pk" PRIMARY KEY ("knowledge_id")
-);
-ALTER TABLE "knowledge_record_t" OWNER TO "root";
-COMMENT ON COLUMN "knowledge_record_t"."knowledge_id" IS 'Knowledge base ID, unique primary key';
-COMMENT ON COLUMN "knowledge_record_t"."index_name" IS 'Knowledge base name';
-COMMENT ON COLUMN "knowledge_record_t"."knowledge_describe" IS 'Knowledge base description';
-COMMENT ON COLUMN "knowledge_record_t"."tenant_id" IS 'Tenant ID';
-COMMENT ON COLUMN "knowledge_record_t"."create_time" IS 'Creation time, audit field';
-COMMENT ON COLUMN "knowledge_record_t"."update_time" IS 'Update time, audit field';
-COMMENT ON COLUMN "knowledge_record_t"."delete_flag" IS 'When deleted by user frontend, delete flag will be set to true, achieving soft delete effect. Optional values Y/N';
-COMMENT ON COLUMN "knowledge_record_t"."updated_by" IS 'Last updater ID, audit field';
-COMMENT ON COLUMN "knowledge_record_t"."created_by" IS 'Creator ID, audit field';
-COMMENT ON TABLE "knowledge_record_t" IS 'Records knowledge base description and status information';
->>>>>>> 62e63aea
+COMMENT ON TRIGGER update_ag_tool_instance_update_time_trigger ON nexent.ag_tool_instance_t IS 'Trigger to call update_ag_tool_instance_update_time function before each update on ag_tool_instance_t table';