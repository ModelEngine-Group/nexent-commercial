"""
Celery tasks for data processing and vector storage
"""
import logging
import uuid
import os
import json
import time
import traceback
import aiohttp
import asyncio
import ray
from typing import Dict, List, Any, Optional
from celery import chain, Task, states
import threading

from .ray_actors import DataProcessorRayActor
from .app import app
from utils.file_management_utils import get_file_size

# Configure logging
logger = logging.getLogger("data_process.tasks")

# Thread lock for initializing Ray to prevent race conditions
ray_init_lock = threading.Lock()

def init_ray_in_worker():
    """
    Initializes Ray within a Celery worker, ensuring it is done only once.
    This function is designed to be called from within a task.
    """
    if not ray.is_initialized():
        logger.info("Ray not initialized. Initializing Ray for Celery worker...")
        try:
            # `configure_logging=False` prevents Ray from setting up its own loggers,
            # which can interfere with Celery's logging.
            # `faulthandler=False` is critical to prevent the `AttributeError: 'LoggingProxy' object has no attribute 'fileno'`
            # error when running inside a Celery worker.
            ray.init(
                configure_logging=False,
                faulthandler=False
            )
            logger.info("Ray initialized successfully for Celery worker.")
        except Exception as e:
            logger.error(f"Failed to initialize Ray for Celery worker: {e}")
            raise
    else:
        logger.debug("Ray is already initialized.")


def run_async(coro):
    """
    Safely run async coroutine in Celery task context
    Handles existing event loops and avoids conflicts
    """
    try:
        # Check if we're already in an async context
        try:
            loop = asyncio.get_running_loop()
        except RuntimeError:
            # No running loop, safe to use asyncio.run
            return asyncio.run(coro)
        
        # We're in an existing event loop context
        if loop.is_running():
            # Try to use nest_asyncio for compatibility
            try:
                import nest_asyncio
                nest_asyncio.apply()
                return loop.run_until_complete(coro)
            except ImportError:
                logger.warning("nest_asyncio not available, creating new thread for async operation")
                # Fallback: run in a new thread
                import concurrent.futures
                import threading
                
                def run_in_thread():
                    new_loop = asyncio.new_event_loop()
                    asyncio.set_event_loop(new_loop)
                    try:
                        return new_loop.run_until_complete(coro)
                    finally:
                        new_loop.close()
                        asyncio.set_event_loop(None)
                
                with concurrent.futures.ThreadPoolExecutor() as executor:
                    future = executor.submit(run_in_thread)
                    return future.result()
        else:
            # Loop exists but not running, safe to use run_until_complete
            return loop.run_until_complete(coro)
            
    except Exception as e:
        logger.error(f"Error running async coroutine: {str(e)}")
        raise


# Initialize the data processing core LAZILY
# This will be initialized on first task run by a worker process
def get_ray_actor() -> Any:
    """
    Creates or gets a handle to the named DataProcessorRayActor.
    This is an idempotent operation, safe from race conditions.
    """
    with ray_init_lock:
        init_ray_in_worker()
        
    # Use get_if_exists=True to make this operation idempotent.
    # This will create the actor if it doesn't exist, or get a handle to it if it does.
    # This is safe to be called from multiple workers concurrently.
    actor = DataProcessorRayActor.options(
        name="data_processor_actor",
        lifetime="detached",
        get_if_exists=True
    ).remote()
    
    logger.debug("Successfully obtained handle for DataProcessorRayActor.")
    return actor

class LoggingTask(Task):
    """Base task class with enhanced logging"""
    
    def on_success(self, retval, task_id, args, kwargs):
        """Log successful task completion"""
        logger.debug(f"Task {self.name}[{task_id}] completed successfully")
        return super().on_success(retval, task_id, args, kwargs)
    
    def on_failure(self, exc, task_id, args, kwargs, einfo):
        """Log task failure with enhanced error handling"""
        logger.error(f"Task {self.name}[{task_id}] failed: {exc}")
        # Log exception details for debugging
        if hasattr(exc, '__class__'):
            exc_type = exc.__class__.__name__
            exc_msg = str(exc)
            logger.error(f"Exception type: {exc_type}, message: {exc_msg}")
        # Let Celery handle the exception serialization automatically
        return super().on_failure(exc, task_id, args, kwargs, einfo)
    
    def on_retry(self, exc, task_id, args, kwargs, einfo):
        """Log task retry"""
        logger.warning(f"Task {self.name}[{task_id}] retrying: {exc}")
        return super().on_retry(exc, task_id, args, kwargs, einfo)


@app.task(bind=True, base=LoggingTask, name='data_process.tasks.process', queue='process_q')
def process(self, source: str, source_type: str = "file", 
            chunking_strategy: str = "basic", index_name: Optional[str] = None, **params) -> Dict:
    """
    Process a file and extract text/chunks
    
    Args:
        source: Source file path, URL, or text content
        source_type: Type of source ("file", "url", or "text")
        chunking_strategy: Strategy for chunking the document
        index_name: Name of the index (for metadata)
        **params: Additional parameters
    """
    start_time = time.time()
    task_id = self.request.id
    
    self.update_state(
        state=states.PENDING,
        meta={
            'source': source,
            'source_type': source_type,
            'index_name': index_name,
            'task_name': 'process',
            'start_time': start_time
        }
    )
    
    self.update_state(
        state=states.STARTED,
        meta={
            'source': source,
            'source_type': source_type,
            'index_name': index_name,
            'task_name': 'process',
            'start_time': start_time,
            'stage': 'extracting_text'
        }
    )
    # Get the data processor instance
    actor = get_ray_actor()
    
    try:
        # Process the file based on the source type
        if source_type == "file":
            # Check file existence and size for optimization
            if not os.path.exists(source):
                raise FileNotFoundError(f"File does not exist: {source}")
            
            file_size = os.path.getsize(source)
            file_size_mb = file_size / (1024 * 1024)
            
            logger.info(f"[{self.request.id}] PROCESS TASK: File size: {file_size_mb:.2f}MB")
            
            # Get file extension
            _, file_ext = os.path.splitext(source)
            file_ext = file_ext.lower()
            
            if file_ext in ['.xlsx', '.xls']:
                # For Excel files, use specialized processor
                chunks_ref = actor.process_excel_file.remote(source, chunking_strategy, **params)
            else:                
                chunks_ref = actor.process_file.remote(source, chunking_strategy, 
                                                    source_type=source_type, task_id=task_id, 
                                                    **params)

            chunks = ray.get(chunks_ref)
                
            end_time = time.time()
            elapsed_time = end_time - start_time
            processing_speed = file_size_mb / elapsed_time if file_size_mb > 0 else 0
            logger.info(f"[{self.request.id}] PROCESS TASK: File processing completed. Processing speed {processing_speed:.2f} MB/s")
                
        else:
            # For other source types, implement accordingly
            raise NotImplementedError(f"Source type '{source_type}' not yet supported")

        # Update task state to SUCCESS with metadata
        self.update_state(
            state=states.SUCCESS,
            meta={
                'chunks_count': len(chunks),
                'processing_time': elapsed_time,
                'source': source,
                'index_name': index_name,
                'task_name': 'process',
                'stage': 'text_extracted',
                'file_size_mb': file_size_mb,
                'processing_speed_mb_s': file_size_mb / elapsed_time if elapsed_time > 0 else 0
            }
        )
            
        logger.info(f"[{self.request.id}] PROCESS TASK: Successfully processed {len(chunks)} chunks in {elapsed_time:.2f}s")
        
        # Prepare data for the next task in the chain
        returned_data = {
            'chunks': chunks,
            'source': source,
            'index_name': index_name,
            'task_id': task_id 
        }

        return returned_data
        
    except Exception as e:
        logger.error(f"Error processing file {source}: {str(e)}")
        try:
            error_info = {
                "message": str(e),
                "index_name": index_name,
                "task_name": "process",
                "source": source
            }
            self.update_state(
                meta={
                    'source': error_info.get('source', ''),
                    'index_name': error_info.get('index_name', ''),
                    'task_name': error_info.get('task_name', ''),
                    'custom_error': error_info.get('message', str(e)),
                    'stage': 'text_extraction_failed'
                }
            )
            raise Exception(json.dumps(error_info, ensure_ascii=False))
        except Exception as ex:
            logger.error(f"Error serializing process exception: {str(ex)}")
            self.update_state(
                meta={
                    'custom_error': str(e),
                    'stage': 'text_extraction_failed'
                }
            )
            raise

@app.task(bind=True, base=LoggingTask, name='data_process.tasks.forward', queue='forward_q')
def forward(self, processed_data: Dict, index_name: Optional[str] = None, source: Optional[str] = None) -> Dict:
    """
    Vectorize and store processed chunks in Elasticsearch
    
    Args:
        processed_data: Dict containing chunks and metadata
        index_name: Name of the index to store documents
        source: Original source path (for metadata)
        
    Returns:
        Dict containing storage results and metadata
    """
    start_time = time.time()
    task_id = self.request.id
    source_type = 'file'
    original_source = source
    original_index_name = index_name
    
    try:
        chunks = processed_data.get('chunks')
        if processed_data.get('source'):
            original_source = processed_data.get('source')
        if processed_data.get('index_name'):
            original_index_name = processed_data.get('index_name')
        logger.info(f"[{self.request.id}] FORWARD TASK: Received data for source '{original_source}' with {len(chunks) if chunks else 'None'} chunks")
        
        # Update task state to FORWARDING
        self.update_state(
            state=states.STARTED,
            meta={
                'source': original_source,
                'index_name': original_index_name,
                'task_name': 'forward',
                'start_time': start_time,
                'stage': 'vectorizing_and_storing'
            }
        )
        
        if chunks is None:
            raise Exception(json.dumps({
                "message": "No chunks received for forwarding",
                "index_name": original_index_name,
                "task_name": "forward",
                "source": original_source
            }, ensure_ascii=False))
        if len(chunks) == 0:
            logger.warning(f"[{self.request.id}] FORWARD TASK: Empty chunks list received for source {original_source}")
        formatted_chunks = []
        for i, chunk in enumerate(chunks):
            # Extract text and metadata
            content = chunk.get("content", "")
            metadata = chunk.get("metadata", {})
            
            # Validate chunk content
            if not content or len(content.strip()) == 0:
                logger.warning(f"[{self.request.id}] FORWARD TASK: Chunk {i+1} has empty text content, skipping")
                continue
            
            # Format as expected by the Elasticsearch API
            formatted_chunk = {
                "metadata": metadata,
                "filename": os.path.basename(original_source) if original_source else "",
                "path_or_url": original_source,
                "content": content,
                "process_source": "Unstructured",
                "source_type": source_type,
                "file_size": get_file_size(source_type, original_source),
                "create_time": metadata.get("creation_date"),
                "date": metadata.get("date"),
            }
            formatted_chunks.append(formatted_chunk)
        
        if len(formatted_chunks) == 0:
            raise Exception(json.dumps({
                "message": "No valid chunks to forward after formatting",
                "index_name": original_index_name,
                "task_name": "forward",
                "source": original_source
            }, ensure_ascii=False))
        async def index_documents():
            elasticsearch_url = os.environ.get("ELASTICSEARCH_SERVICE")
            if not elasticsearch_url:
                raise Exception(json.dumps({
                    "message": "ELASTICSEARCH_SERVICE env is not set",
                    "index_name": original_index_name,
                    "task_name": "forward",
                    "source": original_source
                }, ensure_ascii=False))
            route_url = f"/indices/{original_index_name}/documents"
            full_url = elasticsearch_url + route_url
            headers = {"Content-Type": "application/json"}
            
            max_retries = 5
            retry_delay = 5
            for retry in range(max_retries):
                try:
                    connector = aiohttp.TCPConnector(verify_ssl=False)
                    timeout = aiohttp.ClientTimeout(total=120)  # Increased timeout for large documents
                    
                    async with aiohttp.ClientSession(connector=connector, timeout=timeout) as session:
                        async with session.post(
                            full_url,
                            headers=headers,
                            json=formatted_chunks,
                            raise_for_status=True
                        ) as response:
                            result = await response.json()
                            return result
                            
                except aiohttp.ClientResponseError as e:
                    if e.status == 503 and retry < max_retries - 1:
                        wait_time = retry_delay * (retry + 1)
                        await asyncio.sleep(wait_time)
                    else:
                        raise Exception(json.dumps({
                            "message": f"ElasticSearch service unavailable: {str(e)}",
                            "index_name": original_index_name,
                            "task_name": "forward",
                            "source": original_source
                        }, ensure_ascii=False))
                except aiohttp.ClientConnectorError as e:
                    logger.error(f"[{self.request.id}] FORWARD TASK: Connection error to {full_url}: {str(e)}")
                    if retry < max_retries - 1:
                        wait_time = retry_delay * (retry + 1)
                        logger.warning(f"[{self.request.id}] FORWARD TASK: Connection error when indexing documents: {str(e)}. Retrying in {wait_time}s...")
                        await asyncio.sleep(wait_time)
                    else:
                        raise Exception(json.dumps({
                            "message": f"Failed to connect to API: {str(e)}",
                            "index_name": original_index_name,
                            "task_name": "forward",
                            "source": original_source
                        }, ensure_ascii=False))
                except asyncio.TimeoutError as e:
                    if retry < max_retries - 1:
                        wait_time = retry_delay * (retry + 1)
                        logger.warning(f"[{self.request.id}] FORWARD TASK: Timeout when indexing documents: {str(e)}. Retrying in {wait_time}s...")
                        await asyncio.sleep(wait_time)
                    else:
                        raise Exception(json.dumps({
                            "message": f"Timeout after {max_retries} attempts: {str(e)}",
                            "index_name": original_index_name,
                            "task_name": "forward",
                            "source": original_source
                        }, ensure_ascii=False))
                except Exception as e:
                    if retry < max_retries - 1:
                        wait_time = retry_delay * (retry + 1)
                        logger.warning(f"[{self.request.id}] FORWARD TASK: Unexpected error when indexing documents: {str(e)}. Retrying in {wait_time}s...")
                        await asyncio.sleep(wait_time)
                    else:
                        raise Exception(json.dumps({
                            "message": f"Unexpected error when indexing documents: {str(e)}",
                            "index_name": original_index_name,
                            "task_name": "forward",
                            "source": original_source
                        }, ensure_ascii=False))
        es_result = run_async(index_documents())
        logger.debug(f"[{self.request.id}] FORWARD TASK: API response from main_server for source '{original_source}': {es_result}")

        if isinstance(es_result, dict) and es_result.get("success") == True:
            total_indexed = es_result.get("total_indexed", 0)
            total_submitted = es_result.get("total_submitted", len(formatted_chunks))
            logger.debug(f"[{self.request.id}] FORWARD TASK: main_server reported {total_indexed}/{total_submitted} documents indexed successfully for '{original_source}'. Message: {es_result.get('message')}")
            
            if total_indexed < total_submitted:
                logger.info("Value when raise Exception:")
                logger.info(f"original_source: {original_source}")
                logger.info(f"original_index_name: {original_index_name}")
                logger.info(f"task_name: forward")
                logger.info(f"source: {original_source}")
                raise Exception(json.dumps({
                    "message": f"Failure reported by main_server. Expected {total_submitted} chunks, indexed {total_indexed} chunks.",
                    "index_name": original_index_name,
                    "task_name": "forward",
                    "source": original_source
                }, ensure_ascii=False))
        elif isinstance(es_result, dict) and es_result.get("success") == False:
            error_message = es_result.get("message", "Unknown error from main_server")
            raise Exception(json.dumps({
                "message": f"main_server API error: {error_message}",
                "index_name": original_index_name,
                "task_name": "forward",
                "source": original_source
            }, ensure_ascii=False))
        else:
            raise Exception(json.dumps({
                "message": f"Unexpected API response format from main_server: {es_result}",
                "index_name": original_index_name,
                "task_name": "forward",
                "source": original_source
            }, ensure_ascii=False))
        end_time = time.time()
        self.update_state(
            state=states.SUCCESS,
            meta={
                'chunks_stored': len(chunks),
                'storage_time': end_time - start_time,
                'source': original_source,
                'index_name': original_index_name,
                'task_name': 'forward',
                'es_result': es_result,
                'stage': 'completed'
            }
        )
        
        logger.info(f"Stored {len(chunks)} chunks to index {original_index_name} in {end_time - start_time:.2f}s")
        return {
            'task_id': task_id,
            'source': original_source,
            'index_name': original_index_name,
            'chunks_stored': len(chunks),
            'storage_time': end_time - start_time,
            'es_result': es_result
        }
    except Exception as e:
        # 只要是 Exception，全部走这里（包括我们自定义的 JSON message）
        try:
            error_info = json.loads(str(e))
            logger.error(f"Error forwarding chunks for index '{error_info.get('index_name', '')}': {error_info.get('message', str(e))}")
            self.update_state(
                meta={
                    'source': error_info.get('source', ''),
                    'index_name': error_info.get('index_name', ''),
                    'task_name': error_info.get('task_name', ''),
                    'custom_error': error_info.get('message', str(e)),
                    'stage': 'forward_task_failed'
                }
            )
        except Exception:
            logger.error(f"Error forwarding chunks: {str(e)}")
            self.update_state(
                meta={
                    'custom_error': str(e),
                    'stage': 'forward_task_failed'
                }
            )
        raise

@app.task(bind=True, base=LoggingTask, name='data_process.tasks.process_and_forward')
def process_and_forward(self, source: str, source_type: str = "file", 
                        chunking_strategy: str = "basic", index_name: Optional[str] = None, **params) -> str:
    """
    Combined task that chains processing and forwarding
    
    This task delegates to a chain of process -> forward
    
    Args:
        source: Source file path, URL, or text content
        source_type: Type of source ("file", "url", or "text")
        chunking_strategy: Strategy for chunking the document
        index_name: Name of the index to store documents
        **params: Additional parameters
        
    Returns:
        Task ID of the chain
    """
    logger.info(f"Starting processing chain for {source}, strategy={chunking_strategy}, index={index_name}")
    
    # Create a task chain
    task_chain = chain(
        process.s(
            source=source,
            source_type=source_type,
            chunking_strategy=chunking_strategy,
            index_name=index_name,
            **params
        ).set(queue='process_q'),
        forward.s(
            index_name=index_name,
            source=source
        ).set(queue='forward_q')
    )
    
    # Execute the chain
    result = task_chain.apply_async()
    if result is None or not hasattr(result, 'id') or result.id is None:
        logger.error("Celery chain apply_async() did not return a valid result or result.id")
        return ""
    logger.info(f"Created task chain ID: {result.id}")
    
    return result.id


@app.task(bind=True, base=LoggingTask, name='data_process.tasks.process_sync')
def process_sync(self, source: str, source_type: str = "file", 
                 chunking_strategy: str = "basic", timeout: int = 30, **params) -> Dict:
    """
    Synchronous process task that returns text directly (for real-time API)
    
    Args:
        source: Source file path, URL, or text content
        source_type: Type of source ("file", "url", or "text")
        chunking_strategy: Strategy for chunking the document
        timeout: Timeout for the operation
        **params: Additional parameters
        
    Returns:
        Dict containing the extracted text and metadata
    """
    start_time = time.time()
    task_id = self.request.id
    
    # Check if we're in a valid Celery context before updating state
    is_celery_context = hasattr(self, 'request') and self.request.id is not None
    
    # Update task state to PROCESSING only if in Celery context
    if is_celery_context:
        self.update_state(
            state=states.STARTED,
            meta={
                'source': source,
                'source_type': source_type,
                'task_name': 'process_sync',
                'start_time': start_time,
                'sync_mode': True
            }
        )
    
    logger.info(f"Synchronous processing file: {source} with strategy: {chunking_strategy}")
    
    # Get the data processor instance
    actor = get_ray_actor()

    try:
        # Process the file based on the source type
        if source_type == "file":
            _, file_ext = os.path.splitext(source)
            file_ext = file_ext.lower()
            
            if file_ext in ['.xlsx', '.xls']:
                chunks_ref = actor.process_excel_file.remote(source, chunking_strategy, **params)
            else:
                chunks_ref = actor.process_file.remote(source, chunking_strategy, source_type=source_type, task_id=task_id, **params)
            
            chunks = ray.get(chunks_ref)
        else:
            raise NotImplementedError(f"Source type '{source_type}' not yet implemented")
        
        end_time = time.time()
        elapsed_time = end_time - start_time
        
        # Extract text from chunks
        text_content = "\n\n".join([chunk.get("content", "") for chunk in chunks])
        
        # Update task state to COMPLETE only if in Celery context
        if is_celery_context:
            self.update_state(
                state=states.SUCCESS,
                meta={
                    'chunks_count': len(chunks),
                    'processing_time': elapsed_time,
                    'source': source,
                    'task_name': 'process_sync',
                    'text_length': len(text_content),
                    'sync_mode': True
                }
            )
        
        logger.info(f"Synchronously processed {len(chunks)} chunks from {source} in {elapsed_time:.2f}s")
        
        return {
            'task_id': task_id,
            'source': source,
            'text': text_content,
            'chunks': chunks,
            'chunks_count': len(chunks),
            'processing_time': elapsed_time,
            'text_length': len(text_content)
        }
        
    except Exception as e:
        logger.error(f"Error synchronously processing file {source}: {str(e)}")
        
<<<<<<< HEAD
        # Update task state to FAILURE with custom metadata only if in Celery context
        if is_celery_context:
            self.update_state(
                state=states.FAILURE,
                meta={
                    'source': source,
                    'task_name': 'process_sync',
                    'custom_error': str(e),
                    'sync_mode': True,
                    'stage': 'sync_processing_failed'
                }
            )
=======
        # Update task state to FAILURE with custom metadata
        self.update_state(
            meta={
                'source': source,
                'task_name': 'process_sync',
                'custom_error': str(e),
                'sync_mode': True,
                'stage': 'sync_processing_failed'
            }
        )
>>>>>>> a4ea5511
        
        # Re-raise to let Celery handle exception serialization
        raise<|MERGE_RESOLUTION|>--- conflicted
+++ resolved
@@ -300,7 +300,7 @@
         if processed_data.get('index_name'):
             original_index_name = processed_data.get('index_name')
         logger.info(f"[{self.request.id}] FORWARD TASK: Received data for source '{original_source}' with {len(chunks) if chunks else 'None'} chunks")
-        
+
         # Update task state to FORWARDING
         self.update_state(
             state=states.STARTED,
@@ -439,7 +439,7 @@
             total_indexed = es_result.get("total_indexed", 0)
             total_submitted = es_result.get("total_submitted", len(formatted_chunks))
             logger.debug(f"[{self.request.id}] FORWARD TASK: main_server reported {total_indexed}/{total_submitted} documents indexed successfully for '{original_source}'. Message: {es_result.get('message')}")
-            
+
             if total_indexed < total_submitted:
                 logger.info("Value when raise Exception:")
                 logger.info(f"original_source: {original_source}")
@@ -580,7 +580,7 @@
     
     # Check if we're in a valid Celery context before updating state
     is_celery_context = hasattr(self, 'request') and self.request.id is not None
-    
+
     # Update task state to PROCESSING only if in Celery context
     if is_celery_context:
         self.update_state(
@@ -649,11 +649,9 @@
     except Exception as e:
         logger.error(f"Error synchronously processing file {source}: {str(e)}")
         
-<<<<<<< HEAD
         # Update task state to FAILURE with custom metadata only if in Celery context
         if is_celery_context:
             self.update_state(
-                state=states.FAILURE,
                 meta={
                     'source': source,
                     'task_name': 'process_sync',
@@ -662,18 +660,6 @@
                     'stage': 'sync_processing_failed'
                 }
             )
-=======
-        # Update task state to FAILURE with custom metadata
-        self.update_state(
-            meta={
-                'source': source,
-                'task_name': 'process_sync',
-                'custom_error': str(e),
-                'sync_mode': True,
-                'stage': 'sync_processing_failed'
-            }
-        )
->>>>>>> a4ea5511
-        
+
         # Re-raise to let Celery handle exception serialization
         raise