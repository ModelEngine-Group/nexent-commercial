import json
import os
import time

from dotenv import load_dotenv, set_key
from typing import Dict, Any
from sqlalchemy.sql import func
from backend.database.tenant_config_db import get_all_configs_by_tenant_id, insert_config, delete_config_by_tenant_config_id, update_config_by_tenant_config_id_and_data, get_single_config_info
from backend.database.model_management_db import get_model_by_model_id

def safe_value(value):
    """Helper function for processing configuration values"""
    if value is None:
        return ""
    return str(value)


def safe_list(value):
    """Helper function for processing list values, using JSON format for storage to facilitate parsing"""
    if not value:
        return "[]"
    return json.dumps(value)


def get_env_key(key: str) -> str:
    """Helper function for generating environment variable key names"""
    # Convert camelCase to snake_case format
    import re
    s1 = re.sub('(.)([A-Z][a-z]+)', r'\1_\2', key)
    return re.sub('([a-z0-9])([A-Z])', r'\1_\2', s1).upper()

def get_model_name_from_config(model_config: Dict[str, Any]) -> str:
    """Get model name from model id"""
    model_repo = model_config["model_repo"]
    model_name = model_config["model_name"]
    if not model_repo:
        return model_name
    return f"{model_repo}/{model_name}"



class ConfigManager:
    """Configuration manager for dynamic loading and caching configurations"""

    def __init__(self, env_file=".env"):
        self.env_file = env_file
        self.last_modified_time = 0
        self.config_cache = {}
        self.load_config()

    def load_config(self):
        """Load configuration file and update cache"""
        # Check if file exists
        if not os.path.exists(self.env_file):
            print(f"Warning: Configuration file {self.env_file} does not exist")
            return

        # Get file last modification time
        current_mtime = os.path.getmtime(self.env_file)

        # If file hasn't been modified, return directly
        if current_mtime == self.last_modified_time:
            return

        # Update last modification time
        self.last_modified_time = current_mtime

        # Reload configuration
        load_dotenv(self.env_file, override=True)

        # Update cache
        self.config_cache = {key: value for key, value in os.environ.items()}

        print(f"Configuration reloaded at: {time.strftime('%Y-%m-%d %H:%M:%S')}")

    def get_config(self, key, default=""):
        """Get configuration value, reload if configuration has been updated"""
        self.load_config()
        return self.config_cache.get(key, default)

    def set_config(self, key, value):
        """Set configuration value"""
        self.config_cache[key] = value
        set_key(self.env_file, key, value)

    def force_reload(self):
        """Force reload configuration"""
        self.last_modified_time = 0
        self.load_config()
        return {"status": "success", "message": "Configuration reloaded"}

# Create global configuration manager instance
<<<<<<< HEAD
config_manager = ConfigManager(os.path.join(os.path.dirname(os.path.dirname(os.path.dirname(__file__))), ".env"))


class TenantConfigManager:
    """Tenant configuration manager for dynamic loading and caching configurations from database"""

    def __init__(self):
        self.config_cache = {}
        self.cache_expiry = {}  # Store expiration timestamps for each cache entry
        self.CACHE_DURATION = 86400  # 1 day in seconds
        self.last_modified_times = {}  # Store last modified times for each tenant

    def _get_cache_key(self, tenant_id: str, key: str) -> str:
        """Generate a unique cache key combining tenant_id and key"""
        return f"{tenant_id}:{key}"
    
    def load_config(self, tenant_id: str, force_reload: bool = False):
        """Load configuration from database and update cache
        
        Args:
            tenant_id (str): The tenant ID to load configurations for
            force_reload (bool): Force reload from database ignoring cache
            
        Returns:
            dict: The current configuration cache for the tenant
        """
        # Check if tenant_id is valid
        if not tenant_id:
            print("Warning: Invalid tenant ID provided")
            return {}

        complete_cache_key = self._get_cache_key(tenant_id, "*")
        current_time = time.time()

        # Check if we have a valid cache entry
        if not force_reload and complete_cache_key in self.config_cache:
            # Check if cache is still valid
            if complete_cache_key in self.cache_expiry and current_time < self.cache_expiry[complete_cache_key]:
                return self.config_cache[complete_cache_key]

        # Cache miss or forced reload - Get configurations from database
        configs = get_all_configs_by_tenant_id(tenant_id)
        
        if not configs:
            print(f"Warning: No configurations found for tenant {tenant_id}")
            return {}

        # Update cache with new configurations
        cache_updates = 0
        tenant_configs = {}
        
        for config in configs:
            cache_key = self._get_cache_key(tenant_id, config["config_key"])
            self.config_cache[cache_key] = config["config_value"]
            tenant_configs[config["config_key"]] = config["config_value"]
            self.cache_expiry[cache_key] = current_time + self.CACHE_DURATION
            cache_updates += 1

        # Store the complete tenant config
        self.config_cache[complete_cache_key] = tenant_configs
        self.cache_expiry[complete_cache_key] = current_time + self.CACHE_DURATION
        
        # Store the last modified time from database
        self.last_modified_times[tenant_id] = self._get_tenant_config_modified_time(tenant_id)

        print(f"Configuration reloaded for tenant {tenant_id} at: {time.strftime('%Y-%m-%d %H:%M:%S')}")
        print(f"Updated {cache_updates} configuration entries")
        
        return tenant_configs

    def _get_tenant_config_modified_time(self, tenant_id: str) -> float:
        """Get the last modification time of tenant configurations
        
        Args:
            tenant_id (str): The tenant ID to check
            
        Returns:
            float: The last modification timestamp
        """
        # This is a placeholder - implement actual database query
        # to get the last modification time of tenant configurations
        # Example: return db.query("SELECT MAX(modified_at) FROM tenant_configs WHERE tenant_id = %s", tenant_id)
        return time.time()  # Temporary implementation
    

    def get_model_config(self, key: str, default="", tenant_id: str | None = None):
        if tenant_id is None:
            print(f"Warning: No tenant_id specified when getting config for key: {key}")
            return default
        tenant_config = self.load_config(tenant_id)
        if key in tenant_config:
            model_id =  tenant_config[key]
            model_config = get_model_by_model_id(model_id=int(model_id),tenant_id=tenant_id)
            return model_config
        return default
    
    def get_app_config(self, key: str, default="", tenant_id: str | None = None):
        if tenant_id is None:
            print(f"Warning: No tenant_id specified when getting config for key: {key}")
            return default
        tenant_config = self.load_config(tenant_id)
        if key in tenant_config:
            return tenant_config[key]
        return default
    
    
    def set_single_config(self,  user_id: str | None = None, tenant_id: str | None = None, key: str | None = None, value: str | None = None,):
        """Set configuration value in database with caching"""
        if tenant_id is None:
            print(f"Warning: No tenant_id specified when setting config for key: {key}")
            return

        insert_data = {
            "user_id": user_id,
            "tenant_id": tenant_id,
            "config_key": key,
            "value_type": "single",
            "config_value": value if value else "",
            "delete_flag": "N",
            "created_by": tenant_id,
            "updated_by": tenant_id,
            "create_time": func.current_timestamp(),
        }

        insert_config(insert_data)
        # Clear cache for this tenant after setting new config
        self.clear_cache(tenant_id)


    def delete_single_config(self,  user_id: str | None = None, tenant_id: str | None = None, key: str | None = None,):
        """Delete configuration value in database"""
        if tenant_id is None:
            print(f"Warning: No tenant_id specified when deleting config for key: {key}")
            return  
        
        existing_config = get_single_config_info(tenant_id, user_id, key)
        print(existing_config)
        if existing_config:
            print(f"Deleting config for key: {key}")
            delete_config_by_tenant_config_id(existing_config["tenant_config_id"]) 
            # Clear cache for this tenant after deleting config
            self.clear_cache(tenant_id)
            return
        
    def update_single_config(self,  user_id: str | None = None, tenant_id: str | None = None, key: str | None = None, value: str | None = None,):
        """Update configuration value in database"""
        if tenant_id is None:
            print(f"Warning: No tenant_id specified when updating config for key: {key}")
            return  
        
        existing_config = get_single_config_info(tenant_id, user_id, key)
        if existing_config:
            update_data = {
                "updated_by": tenant_id,
                "update_time": func.current_timestamp()
            }       
            update_config_by_tenant_config_id_and_data(existing_config["tenant_config_id"], update_data)
            # Clear cache for this tenant after updating config
            # self.clear_cache(tenant_id)
            return

    def clear_cache(self, tenant_id: str | None = None):
        """Clear the cache for a specific tenant or all tenants"""
        if tenant_id:
            # Clear cache for specific tenant
            keys_to_remove = [k for k in self.config_cache.keys() if k.startswith(f"{tenant_id}:")]
            for key in keys_to_remove:
                del self.config_cache[key]
                if key in self.cache_expiry:
                    del self.cache_expiry[key]
        else:
            # Clear all cache
            self.config_cache.clear()
            self.cache_expiry.clear()


tenant_config_manager = TenantConfigManager()
=======
# Try to find .env file in common locations
_current_dir = os.path.dirname(os.path.dirname(os.path.dirname(__file__)))  # /opt
_env_paths = [
    os.path.join(_current_dir, ".env"),  # /opt/.env
    os.path.join(_current_dir, "docker", ".env"),  # /opt/docker/.env
]

# Find the first existing .env file
_env_file = None
for path in _env_paths:
    if os.path.exists(path):
        _env_file = path
        break

# Fallback to docker/.env path if no file found
if _env_file is None:
    _env_file = os.path.join(_current_dir, "docker", ".env")

config_manager = ConfigManager(_env_file)
>>>>>>> d1738718
<|MERGE_RESOLUTION|>--- conflicted
+++ resolved
@@ -90,9 +90,25 @@
         return {"status": "success", "message": "Configuration reloaded"}
 
 # Create global configuration manager instance
-<<<<<<< HEAD
-config_manager = ConfigManager(os.path.join(os.path.dirname(os.path.dirname(os.path.dirname(__file__))), ".env"))
-
+# Try to find .env file in common locations
+_current_dir = os.path.dirname(os.path.dirname(os.path.dirname(__file__)))  # /opt
+_env_paths = [
+    os.path.join(_current_dir, ".env"),  # /opt/.env
+    os.path.join(_current_dir, "docker", ".env"),  # /opt/docker/.env
+]
+
+# Find the first existing .env file
+_env_file = None
+for path in _env_paths:
+    if os.path.exists(path):
+        _env_file = path
+        break
+
+# Fallback to docker/.env path if no file found
+if _env_file is None:
+    _env_file = os.path.join(_current_dir, "docker", ".env")
+
+config_manager = ConfigManager(_env_file)
 
 class TenantConfigManager:
     """Tenant configuration manager for dynamic loading and caching configurations from database"""
@@ -106,14 +122,14 @@
     def _get_cache_key(self, tenant_id: str, key: str) -> str:
         """Generate a unique cache key combining tenant_id and key"""
         return f"{tenant_id}:{key}"
-    
+
     def load_config(self, tenant_id: str, force_reload: bool = False):
         """Load configuration from database and update cache
-        
+
         Args:
             tenant_id (str): The tenant ID to load configurations for
             force_reload (bool): Force reload from database ignoring cache
-            
+
         Returns:
             dict: The current configuration cache for the tenant
         """
@@ -133,7 +149,7 @@
 
         # Cache miss or forced reload - Get configurations from database
         configs = get_all_configs_by_tenant_id(tenant_id)
-        
+
         if not configs:
             print(f"Warning: No configurations found for tenant {tenant_id}")
             return {}
@@ -141,7 +157,7 @@
         # Update cache with new configurations
         cache_updates = 0
         tenant_configs = {}
-        
+
         for config in configs:
             cache_key = self._get_cache_key(tenant_id, config["config_key"])
             self.config_cache[cache_key] = config["config_value"]
@@ -152,21 +168,21 @@
         # Store the complete tenant config
         self.config_cache[complete_cache_key] = tenant_configs
         self.cache_expiry[complete_cache_key] = current_time + self.CACHE_DURATION
-        
+
         # Store the last modified time from database
         self.last_modified_times[tenant_id] = self._get_tenant_config_modified_time(tenant_id)
 
         print(f"Configuration reloaded for tenant {tenant_id} at: {time.strftime('%Y-%m-%d %H:%M:%S')}")
         print(f"Updated {cache_updates} configuration entries")
-        
+
         return tenant_configs
 
     def _get_tenant_config_modified_time(self, tenant_id: str) -> float:
         """Get the last modification time of tenant configurations
-        
+
         Args:
             tenant_id (str): The tenant ID to check
-            
+
         Returns:
             float: The last modification timestamp
         """
@@ -174,7 +190,7 @@
         # to get the last modification time of tenant configurations
         # Example: return db.query("SELECT MAX(modified_at) FROM tenant_configs WHERE tenant_id = %s", tenant_id)
         return time.time()  # Temporary implementation
-    
+
 
     def get_model_config(self, key: str, default="", tenant_id: str | None = None):
         if tenant_id is None:
@@ -186,7 +202,7 @@
             model_config = get_model_by_model_id(model_id=int(model_id),tenant_id=tenant_id)
             return model_config
         return default
-    
+
     def get_app_config(self, key: str, default="", tenant_id: str | None = None):
         if tenant_id is None:
             print(f"Warning: No tenant_id specified when getting config for key: {key}")
@@ -195,8 +211,8 @@
         if key in tenant_config:
             return tenant_config[key]
         return default
-    
-    
+
+
     def set_single_config(self,  user_id: str | None = None, tenant_id: str | None = None, key: str | None = None, value: str | None = None,):
         """Set configuration value in database with caching"""
         if tenant_id is None:
@@ -224,29 +240,29 @@
         """Delete configuration value in database"""
         if tenant_id is None:
             print(f"Warning: No tenant_id specified when deleting config for key: {key}")
-            return  
-        
+            return
+
         existing_config = get_single_config_info(tenant_id, user_id, key)
         print(existing_config)
         if existing_config:
             print(f"Deleting config for key: {key}")
-            delete_config_by_tenant_config_id(existing_config["tenant_config_id"]) 
+            delete_config_by_tenant_config_id(existing_config["tenant_config_id"])
             # Clear cache for this tenant after deleting config
             self.clear_cache(tenant_id)
             return
-        
+
     def update_single_config(self,  user_id: str | None = None, tenant_id: str | None = None, key: str | None = None, value: str | None = None,):
         """Update configuration value in database"""
         if tenant_id is None:
             print(f"Warning: No tenant_id specified when updating config for key: {key}")
-            return  
-        
+            return
+
         existing_config = get_single_config_info(tenant_id, user_id, key)
         if existing_config:
             update_data = {
                 "updated_by": tenant_id,
                 "update_time": func.current_timestamp()
-            }       
+            }
             update_config_by_tenant_config_id_and_data(existing_config["tenant_config_id"], update_data)
             # Clear cache for this tenant after updating config
             # self.clear_cache(tenant_id)
@@ -267,25 +283,4 @@
             self.cache_expiry.clear()
 
 
-tenant_config_manager = TenantConfigManager()
-=======
-# Try to find .env file in common locations
-_current_dir = os.path.dirname(os.path.dirname(os.path.dirname(__file__)))  # /opt
-_env_paths = [
-    os.path.join(_current_dir, ".env"),  # /opt/.env
-    os.path.join(_current_dir, "docker", ".env"),  # /opt/docker/.env
-]
-
-# Find the first existing .env file
-_env_file = None
-for path in _env_paths:
-    if os.path.exists(path):
-        _env_file = path
-        break
-
-# Fallback to docker/.env path if no file found
-if _env_file is None:
-    _env_file = os.path.join(_current_dir, "docker", ".env")
-
-config_manager = ConfigManager(_env_file)
->>>>>>> d1738718
+tenant_config_manager = TenantConfigManager()