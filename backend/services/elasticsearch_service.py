"""
Elasticsearch Application Interface Module

This module provides REST API interfaces for interacting with Elasticsearch, including index management, document operations, and search functionality.
Main features include:
1. Index creation, deletion, and querying
2. Document indexing, deletion, and searching
3. Support for multiple search methods: exact search, semantic search, and hybrid search
4. Health check interface
"""

import os
import time
from typing import Optional

import requests
from nexent.core.models.embedding_model import JinaEmbedding
from nexent.vector_database.elasticsearch_core import ElasticSearchCore
from nexent.core.nlp.tokenizer import calculate_term_weights
from services.knowledge_summary_service import generate_knowledge_summary
from fastapi import HTTPException, Query, Body, Path, Depends

from consts.const import ES_API_KEY, DATA_PROCESS_SERVICE, CREATE_TEST_KB, ES_HOST
from consts.model import IndexingRequest, SearchRequest, HybridSearchRequest
from utils.agent_utils import config_manager
from utils.elasticsearch_utils import get_active_tasks_status
<<<<<<< HEAD
# from database.knowledge_db import create_knowledge_record, get_knowledge_by_name, update_knowledge_record
# YUZHI = 100
=======
from database.knowledge_db import create_knowledge_record, get_knowledge_by_name, update_knowledge_record

>>>>>>> bcf70c5d

# Initialize ElasticSearchCore instance with HTTPS support
elastic_core = ElasticSearchCore(
    init_test_kb=CREATE_TEST_KB,
    host=ES_HOST,
    api_key=ES_API_KEY,
    embedding_model=None,
    verify_certs=False,
    ssl_show_warn=False,
)


def get_es_core():
    # ensure embedding model is latest
    elastic_core.embedding_model = JinaEmbedding(api_key=config_manager.get_config("EMBEDDING_API_KEY"))
    return elastic_core


class ElasticSearchService:
    # 索引管理接口
    @staticmethod
    def create_index(
            index_name: str = Path(..., description="Name of the index to create"),
            embedding_dim: Optional[int] = Query(None, description="Dimension of the embedding vectors"),
            es_core: ElasticSearchCore = Depends(get_es_core),
            user_id: Optional[str] = Body(None, description="ID of the user creating the knowledge base"),
    ):
        """
        Create a new vector index

        Args:
            index_name: Name of the index to create
            embedding_dim: Vector dimension (optional)
            es_core: ElasticSearchCore instance

        Returns:
            Returns index creation information on success, throws HTTP exception on failure
        """
        try:
            is_record_to_sql = True
            if es_core.client.indices.exists(index=index_name):
                is_record_to_sql = False

            success = es_core.create_vector_index(index_name, embedding_dim)

        except Exception as e:
            raise HTTPException(
                status_code=500,
                detail=f"Error creating index: {str(e)}"
            )

        if not success:
            raise HTTPException(
                status_code=500,
                detail=f"Failed to create index {index_name}"
            )

        if is_record_to_sql:
            # After successfully creating the knowledge base, store the newly created knowledge base information in the knowledge base table
            knowledge_data = {'index_name': index_name}
            try:
                knowledge_id = create_knowledge_record(knowledge_data, user_id)
            except Exception as e:
                raise HTTPException(
                    status_code=500,
                    detail=f"Error add index{index_name} to sql: {str(e)}"
                )

        return {
            "status": "success",
            "message": f"Index {index_name} created successfully",
            "embedding_dim": embedding_dim or es_core.embedding_dim
        }

    @staticmethod
    def delete_index(
            index_name: str = Path(..., description="Name of the index to delete"),
            es_core: ElasticSearchCore = Depends(get_es_core),
            user_id: Optional[str] = Body(None, description="ID of the user delete the knowledge base"),
    ):
        try:
            # First delete the index in Elasticsearch
            success = es_core.delete_index(index_name)
            if not success:
                raise HTTPException(status_code=404, detail=f"Index {index_name} not found or could not be deleted")

            # Update the delete_flag in knowledge record table
            knowledge_record = get_knowledge_by_name(index_name)
            if knowledge_record:
                update_data = {
                    "delete_flag": "Y", # Set status to unavailable
                    "updated_by": user_id,
                }
                update_knowledge_record(knowledge_record["knowledge_id"], update_data)

            return {"status": "success", "message": f"Index {index_name} deleted successfully"}
        except Exception as e:
            raise HTTPException(status_code=500, detail=f"Error deleting index: {str(e)}")

    @staticmethod
    def list_indices(
            pattern: str = Query("*", description="Pattern to match index names"),
            include_stats: bool = Query(False, description="Whether to include index stats"),
            es_core: ElasticSearchCore = Depends(get_es_core)
    ):
        """List all user indices with optional stats"""
        indices = es_core.get_user_indices(pattern)

        if include_stats:
            # 获取所有索引的统计信息
            all_stats = es_core.get_all_indices_stats(pattern)

            # 构建包含统计信息的索引信息列表
            indices_info = []
            for index_name in indices:
                index_info = {
                    "name": index_name,
                    "stats": all_stats.get(index_name, {})
                }
                indices_info.append(index_info)

            return {
                "indices": indices,
                "count": len(indices),
                "indices_info": indices_info
            }
        else:
            return {"indices": indices, "count": len(indices)}

    @staticmethod
    def _get_file_actual_size(source_type: str, path_or_url: str) -> int:
        """Query the actual size of the file"""
        try:
            if source_type == "url":
                # For URL type, use requests library to get file size
                response = requests.head(path_or_url)
                if 'content-length' in response.headers:
                    return int(response.headers['content-length'])
                return 0
            else:
                # For local files, use os.path.getsize to get file size
                return os.path.getsize(path_or_url)
        except Exception as e:
            print(f"Error getting file size for {path_or_url}: {str(e)}")
            return 0


    def get_index_info(self,
            index_name: str = Path(..., description="Name of the index"),
            include_files: bool = Query(True, description="Whether to include file list"),
            include_chunks: bool = Query(False, description="Whether to include text chunks for each file"),
            es_core: ElasticSearchCore = Depends(get_es_core)
    ):
        """
        Get detailed information about the index, including statistics, field mappings, file list, and processing information

        Args:
            index_name: Index name
            include_files: Whether to include file list
            include_chunks: Whether to include text chunks for each file
            es_core: ElasticSearchCore instance

        Returns:
            Dictionary containing detailed index information
        """
        try:
            # Get all the info in one combined response
            stats = es_core.get_index_stats([index_name])
            mappings = es_core.get_index_mapping([index_name])

            # Get file list if requested
            files = []
            if include_files:
                # Get existing files from ES
                existing_files = es_core.get_file_list_with_details(index_name)

                # Get active tasks status from data process service
                active_tasks = get_active_tasks_status(DATA_PROCESS_SERVICE, index_name)

                # Create a set of path_or_urls from existing files for quick lookup
                existing_paths = {file_info.get('path_or_url') for file_info in existing_files}

                # Get text chunks if requested
                if include_chunks:
                    for file_info in existing_files:
                        path_or_url = file_info.get('path_or_url')
                        chunks_query = {
                            "query": {
                                "term": {
                                    "path_or_url": path_or_url
                                }
                            },
                            "size": 100,
                            "_source": ["id", "title", "content", "create_time"]
                        }

                        try:
                            chunks_response = es_core.client.search(
                                index=index_name,
                                body=chunks_query
                            )

                            chunks = []
                            for hit in chunks_response["hits"]["hits"]:
                                source = hit["_source"]
                                chunks.append({
                                    "id": source.get("id"),
                                    "title": source.get("title"),
                                    "content": source.get("content"),
                                    "create_time": source.get("create_time")
                                })

                            file_info['chunks'] = chunks
                            file_info['chunks_count'] = len(chunks)

                        except Exception as e:
                            print(f"Error getting chunks for {path_or_url}: {str(e)}")
                            file_info['chunks'] = []
                            file_info['chunks_count'] = 0

                # Update existing files with status information
                for file_info in existing_files:
                    path_or_url = file_info.get('path_or_url')
                    source_type = file_info.get('source_type', 'file')
                    if path_or_url in active_tasks:
                        # If file is in active tasks, use its status
                        file_info['status'] = active_tasks[path_or_url]
                    else:
                        # If file is not in active tasks, it's completed
                        file_info['status'] = 'COMPLETED'
                        # 更新文件大小
                        if file_info['file_size'] <= 0:
                            file_info['file_size'] = self._get_file_actual_size(source_type, path_or_url)

                # Add active tasks that don't exist in ES
                for path_or_url, status in active_tasks.items():
                    if path_or_url not in existing_paths:
                        # Create a new file info entry for the active task
                        file_info = {
                            'path_or_url': path_or_url,
                            'file': path_or_url.split('/')[-1],  # Use last part of path as filename
                            'file_size': 0,  # Size unknown for active tasks
                            'create_time': time.strftime("%Y-%m-%dT%H:%M:%S", time.gmtime()),
                            'status': status,
                            'chunks': [],
                            'chunks_count': 0
                        }
                        files.append(file_info)

                # Add existing files to the final list
                files.extend(existing_files)

            return {
                "base_info": stats[index_name]["base_info"],
                "search_performance": stats[index_name]["search_performance"],
                "fields": mappings[index_name],
                "files": files if include_files else None
            }
        except Exception as e:
            raise HTTPException(status_code=404, detail=f"Error getting info for index {index_name}: {str(e)}")


    @staticmethod
    def index_documents(
            index_name: str = Path(..., description="Name of the index"),
            data: IndexingRequest = Body(..., description="Indexing request to process"),
            embedding_model_name: Optional[str] = Query(None, description="Name of the embedding model to use"),
            es_core: ElasticSearchCore = Depends(get_es_core)
    ):
        """
        索引文档并创建向量嵌入，如果索引不存在则创建

        Args:
            index_name: 索引名称
            data: 包含要索引的文档数据的IndexingRequest对象
            embedding_model_name: 要使用的嵌入模型名称（可选）
            es_core: ElasticSearchCore实例

        Returns:
            IndexingResponse对象，包含索引结果信息
        """
        try:
            print(f"Received request for index {index_name}")

            # Extract index_name from IndexingRequest if present
            if data.index_name:
                # Override path parameter with value from the data itself
                print(f"Using index name from request: {data.index_name}")
                index_name = data.index_name

            if not index_name:
                raise HTTPException(status_code=400, detail="Index name is required")

            # Check if index exists, create if it doesn't
            indices = es_core.get_user_indices()

            # Create index if needed (ElasticSearchCore will handle embedding_dim automatically)
            if index_name not in indices:
                print(f"Creating new index: {index_name}")
                success = es_core.create_vector_index(index_name, embedding_dim=es_core.embedding_dim)
                if not success:
                    raise HTTPException(status_code=500, detail=f"Failed to auto-create index {index_name}")

            # Handle indexing request format
            task_id = data.task_id
            results = data.results

            print(f"Processing {len(results)} documents for task {task_id}")

            # Transform indexing request results to documents
            documents = []

            for idx, item in enumerate(results):
                # All items should be dictionaries
                if not isinstance(item, dict):
                    print(f"Skipping item {idx} - not a dictionary")
                    continue

                # Extract metadata
                metadata = item.get("metadata", {})
                source = item.get("source", "")
                text = item.get("text", "")
                source_type = item.get("source_type", "file")

                file_name = metadata.get("filename", os.path.basename(source) if source else "unknown")

                # Get title from metadata, or use filename
                title = metadata.get("title", file_name)

                # Get other metadata
                language = metadata.get("languages", ["null"])[0] if metadata.get("languages") else "null"
                author = metadata.get("author", "null")
                date = metadata.get("date", time.strftime("%Y-%m-%dT%H:%M:%S", time.gmtime()))
                file_size = metadata.get("file_size", 0)

                # Get create_time from metadata or current time
                create_time = metadata.get("creation_date", time.strftime("%Y-%m-%dT%H:%M:%S", time.gmtime()))
                if isinstance(create_time, (int, float)):
                    import datetime
                    create_time = datetime.datetime.fromtimestamp(create_time).isoformat()

                # Create document
                document = {
                    "id": f"{task_id}_{idx}",
                    "title": title,
                    "filename": file_name,
                    "path_or_url": source,
                    "source_type": source_type,
                    "language": language,
                    "author": author,
                    "date": date,
                    "content": text,
                    "process_source": "Unstructured",
                    "file_size": file_size,
                    "create_time": create_time,
                    # Add additional metadata fields
                    "languages": metadata.get("languages", [])
                }

                documents.append(document)

            # Ensure all documents have required fields
            current_time = time.strftime("%Y-%m-%dT%H:%M:%S", time.gmtime())
            for doc in documents:
                # Set embedding model name if provided or use the default from the embedding model
                if embedding_model_name:
                    doc["embedding_model_name"] = embedding_model_name
                elif not doc.get("embedding_model_name"):
                    doc["embedding_model_name"] = es_core.embedding_model.model

                # Set create_time if not present
                if not doc.get("create_time"):
                    doc["create_time"] = current_time

                # Ensure file_size is present (default to 0 if not provided)
                if not doc.get("file_size"):
                    doc["file_size"] = 0

                # Ensure process_source is present
                if not doc.get("process_source"):
                    doc["process_source"] = "Unstructured"

            total_submitted = len(documents)
            if total_submitted == 0:
                return {
                    "success": True,
                    "message": "No documents to index",
                    "total_indexed": 0,
                    "total_submitted": 0
                }

            print(f"Submitting {total_submitted} documents to Elasticsearch")

            # Index documents (use default batch_size and content_field)
            try:
                total_indexed = es_core.index_documents(
                    index_name=index_name,
                    documents=documents
                )

                print(f"Successfully indexed {total_indexed} documents")

                return {
                    "success": True,
                    "message": f"Successfully indexed {total_indexed} documents",
                    "total_indexed": total_indexed,
                    "total_submitted": total_submitted
                }
            except Exception as e:
                error_msg = str(e)
                print(f"Error during indexing: {error_msg}")
                raise HTTPException(status_code=500, detail=f"Error during indexing: {error_msg}")

        except Exception as e:
            error_msg = str(e)
            print(f"Error indexing documents: {error_msg}")
            raise HTTPException(status_code=500, detail=f"Error indexing documents: {error_msg}")

    @staticmethod
    def delete_documents(
            index_name: str = Path(..., description="Name of the index"),
            path_or_url: str = Query(..., description="Path or URL of documents to delete"),
            es_core: ElasticSearchCore = Depends(get_es_core)
    ):
        deleted_count = es_core.delete_documents_by_path_or_url(index_name, path_or_url)
        return {"status": "success", "deleted_count": deleted_count}

    @staticmethod
    # Search Operations
    def accurate_search(
            request: SearchRequest = Body(..., description="Search request parameters"),
            es_core: ElasticSearchCore = Depends(get_es_core)
    ):
        """
        Search documents in multiple indices using fuzzy text matching

        Args:
            request: SearchRequest object containing search parameters
            es_core: ElasticSearchCore instance

        Returns:
            Response containing search results, total count, and query time
        """
        try:
            # 验证查询不为空
            if not request.query.strip():
                raise HTTPException(status_code=400, detail="Search query cannot be empty")

            # 验证索引名称
            if not request.index_names:
                raise HTTPException(status_code=400, detail="At least one index name is required")

            start_time = time.time()
            results = es_core.accurate_search(request.index_names, request.query, request.top_k)
            query_time = (time.time() - start_time) * 1000  # 转换为毫秒

            # 格式化结果
            formatted_results = []
            for result in results:
                doc = result["document"]
                doc["score"] = result["score"]
                doc["index"] = result["index"]  # 在结果中包含源索引
                formatted_results.append(doc)

            return {
                "results": formatted_results,
                "total": len(formatted_results),
                "query_time_ms": query_time
            }
        except Exception as e:
            raise HTTPException(status_code=500, detail=f"Error during accurate search: {str(e)}")

    @staticmethod
    def semantic_search(
            request: SearchRequest = Body(..., description="Search request parameters"),
            es_core: ElasticSearchCore = Depends(get_es_core)
    ):
        """
        Search for similar documents in multiple indices using vector similarity

        Args:
            request: SearchRequest object containing search parameters
            es_core: ElasticSearchCore instance

        Returns:
            Response containing search results, total count, and query time
        """
        try:
            # 验证查询不为空
            if not request.query.strip():
                raise HTTPException(status_code=400, detail="Search query cannot be empty")

            # 验证索引名称
            if not request.index_names:
                raise HTTPException(status_code=400, detail="At least one index name is required")

            start_time = time.time()
            results = es_core.semantic_search(request.index_names, request.query, request.top_k)
            query_time = (time.time() - start_time) * 1000  # 转换为毫秒

            # 格式化结果
            formatted_results = []
            for result in results:
                doc = result["document"]
                doc["score"] = result["score"]
                doc["index"] = result["index"]  # 在结果中包含源索引
                formatted_results.append(doc)

            return {
                "results": formatted_results,
                "total": len(formatted_results),
                "query_time_ms": query_time
            }
        except Exception as e:
            raise HTTPException(status_code=500, detail=f"Error during semantic search: {str(e)}")

    @staticmethod
    def hybrid_search(
            request: HybridSearchRequest = Body(..., description="Hybrid search request parameters"),
            es_core: ElasticSearchCore = Depends(get_es_core)
    ):
        """
        Search for similar documents in multiple indices using hybrid search

        Args:
            request: HybridSearchRequest object containing search parameters
            es_core: ElasticSearchCore instance

        Returns:
            Response containing search results, total count, query time, and detailed score information
        """
        try:
            # 验证查询不为空
            if not request.query.strip():
                raise HTTPException(status_code=400, detail="Search query cannot be empty")

            # 验证索引名称
            if not request.index_names:
                raise HTTPException(status_code=400, detail="At least one index name is required")

            start_time = time.time()
            results = es_core.hybrid_search(request.index_names, request.query, request.top_k, request.weight_accurate)
            query_time = (time.time() - start_time) * 1000  # 转换为毫秒

            # 格式化结果
            formatted_results = []
            for result in results:
                doc = result["document"]
                doc["score"] = result["score"]
                doc["index"] = result["index"]  # 在结果中包含源索引
                # 添加详细的分数信息
                doc["score_details"] = {
                    "accurate": result["scores"]["accurate"],
                    "semantic": result["scores"]["semantic"]
                }
                formatted_results.append(doc)

            return {
                "results": formatted_results,
                "total": len(formatted_results),
                "query_time_ms": query_time
            }
        except Exception as e:
            raise HTTPException(status_code=500, detail=f"Error during hybrid search: {str(e)}")

    @staticmethod
    def health_check(es_core: ElasticSearchCore = Depends(get_es_core)):
        """
        Check the health status of the API and Elasticsearch

        Args:
            es_core: ElasticSearchCore instance

        Returns:
            Response containing health status information
        """
        try:
            # 尝试列出索引作为健康检查
            indices = es_core.get_user_indices()
            return {
                "status": "healthy",
                "elasticsearch": "connected",
                "indices_count": len(indices)
            }
        except Exception as e:
            raise HTTPException(status_code=500, detail=f"Health check failed: {str(e)}")

    def summary_index_name(self,
            index_name: str = Path(..., description="Name of the index to get documents from"),
            batch_size: int = Query(1000, description="Number of documents to retrieve per batch"),
            es_core: ElasticSearchCore = Depends(get_es_core),
            user_id: Optional[str] = Body(None, description="ID of the user delete the knowledge base")
    ):
        try:
            all_documents = ElasticSearchService.get_all_documents(index_name, batch_size, es_core)
            all_chunks = self._clean_chunks_for_summary(all_documents)
            keywords_dict = calculate_term_weights(all_chunks)
            keywords_for_summary = ""
            for _, key in enumerate(keywords_dict):
                keywords_for_summary = keywords_for_summary + "、" + key

            # 创建SummaryTool实例
            summary_result = generate_knowledge_summary(keywords_for_summary)

            knowledge_record = get_knowledge_by_name(index_name)
            if knowledge_record:
                update_data = {
                    "knowledge_describe": summary_result,  # Set status to unavailable
                    "updated_by": user_id,
                }
                update_knowledge_record(knowledge_record["knowledge_id"], update_data)
            # 存到sql里
            return {"status": "success", "message": f"Index {index_name} summary successfully", "summary": summary_result}

        except Exception as e:
            raise HTTPException(status_code=500, detail=f"{str(e)}")


    @staticmethod
    def _clean_chunks_for_summary(all_documents):
        # Only use these three fields for summarization
        # all_contents = []
        all_chunks = ""
        for _, chunk in enumerate(all_documents['documents']):
            # all_contents.append({"title":chunk["title"], "file_name": chunk["filename"], "content": chunk["content"]})
            all_chunks = all_chunks + "\n" + chunk["title"] + "\n" + chunk["filename"] + "\n" + chunk["content"]
        return all_chunks

    @staticmethod
    def get_all_documents(
            index_name: str = Path(..., description="Name of the index to get documents from"),
            batch_size: int = Query(1000, description="Number of documents to retrieve per batch"),
            es_core: ElasticSearchCore = Depends(get_es_core)
    ):
        """
        Get all document data from the specified index

        Args:
            index_name: Name of the index to get documents from
            batch_size: Number of documents to retrieve per batch, default 1000
            es_core: ElasticSearchCore instance

        Returns:
            List containing all documents
        """
        sampling_interval = 1
        try:
            chunk_group_threshold = int(os.getenv('CHUNK_GROUP_THRESHOLD'))
            dounts_count = es_core.get_index_count(index_name)
            if dounts_count > chunk_group_threshold:
                sampling_interval = int(dounts_count/chunk_group_threshold)
            # Initialize scroll query
            query = {
                "query": {
                    "match_all": {}
                },
                "size": batch_size
            }

            # Execute initial search
            response = es_core.client.search(
                index=index_name,
                body=query,
                scroll='5m'  # Set scroll context retention time to 5 minutes
            )

            # Get first batch of results
            scroll_id = response['_scroll_id']
            hits = response['hits']['hits']
            all_documents = []

            # Process first batch of results
            sampled_hits = hits[::sampling_interval]  # Sample every nth document
            for hit in sampled_hits:
                doc = hit['_source']
                doc['_id'] = hit['_id']  # Add document ID
                all_documents.append(doc)

            # Continue fetching subsequent batches
            while len(hits) > 0:
                response = es_core.client.scroll(
                    scroll_id=scroll_id,
                    scroll='5m'
                )
                scroll_id = response['_scroll_id']
                hits = response['hits']['hits']

                # Process current batch of results
                sampled_hits = hits[::sampling_interval]  # Sample every nth document
                for hit in sampled_hits:
                    doc = hit['_source']
                    doc['_id'] = hit['_id']  # Add document ID
                    all_documents.append(doc)

            # Clean up scroll context
            es_core.client.clear_scroll(scroll_id=scroll_id)

            return {
                "total": len(all_documents),
                "documents": all_documents
            }

        except Exception as e:
            raise HTTPException(
                status_code=500,
                detail=f"Error retrieving documents from index {index_name}: {str(e)}"
            )<|MERGE_RESOLUTION|>--- conflicted
+++ resolved
@@ -24,13 +24,8 @@
 from consts.model import IndexingRequest, SearchRequest, HybridSearchRequest
 from utils.agent_utils import config_manager
 from utils.elasticsearch_utils import get_active_tasks_status
-<<<<<<< HEAD
-# from database.knowledge_db import create_knowledge_record, get_knowledge_by_name, update_knowledge_record
-# YUZHI = 100
-=======
 from database.knowledge_db import create_knowledge_record, get_knowledge_by_name, update_knowledge_record
 
->>>>>>> bcf70c5d
 
 # Initialize ElasticSearchCore instance with HTTPS support
 elastic_core = ElasticSearchCore(
@@ -643,7 +638,7 @@
                 }
                 update_knowledge_record(knowledge_record["knowledge_id"], update_data)
             # 存到sql里
-            return {"status": "success", "message": f"Index {index_name} summary successfully", "summary": summary_result}
+            return {"status": "success", "message": f"Index {index_name} summary successfully"}
 
         except Exception as e:
             raise HTTPException(status_code=500, detail=f"{str(e)}")
