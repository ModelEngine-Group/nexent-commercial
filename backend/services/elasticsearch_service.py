--- conflicted
+++ resolved
@@ -21,18 +21,10 @@
 from nexent.core.nlp.tokenizer import calculate_term_weights
 from fastapi import HTTPException, Query, Body, Path, Depends
 from fastapi.responses import StreamingResponse
-<<<<<<< HEAD
-from consts.const import ES_API_KEY, ES_HOST
-from consts.model import SearchRequest, HybridSearchRequest
+from consts.const import ES_API_KEY, DATA_PROCESS_SERVICE, ES_HOST
+from consts.model import IndexingRequest, SearchRequest, HybridSearchRequest
 from utils.agent_utils import config_manager
 from utils.file_management_utils import get_all_files_status, get_file_size
-=======
-from consts.const import ES_API_KEY, DATA_PROCESS_SERVICE, ES_HOST
-from consts.model import IndexingRequest, SearchRequest, HybridSearchRequest
-from utils.config_utils import config_manager
-
-from utils.elasticsearch_utils import get_active_tasks_status
->>>>>>> b79160d8
 from database.knowledge_db import create_knowledge_record, get_knowledge_record, update_knowledge_record, delete_knowledge_record
 
 def generate_knowledge_summary_stream(keywords: str) -> Generator:
@@ -198,7 +190,7 @@
             else:
                 print(f"404: Index {index_name} not found in stats")
                 index_stats = {}
-            
+
             fields = None
             if mappings and index_name in mappings:
                 fields = mappings[index_name]
@@ -206,7 +198,7 @@
                 print(f"mappings: {mappings}")
                 print(f"404: Index {index_name} not found in mappings")
                 fields = []
-            
+
             # Check if base_info exists in stats
             base_info = None
             search_performance = {}
@@ -268,12 +260,12 @@
                 
                 if not success:
                     raise HTTPException(status_code=500, detail=f"Failed to auto-create index {index_name}")
-                
+
                 # Wait for index to be ready
                 print(f"Waiting for index {index_name} to be ready...")
                 time.sleep(1)
-                
-                # After successfully creating the knowledge base, 
+
+                # After successfully creating the knowledge base,
                 # store the newly created knowledge base information in the knowledge base table
                 try:
                     knowledge_data = {'index_name': index_name}
@@ -378,12 +370,12 @@
     ):
         """
         Get file list for the specified index, including files that are not yet stored in ES
-        
+
         Args:
             index_name: Name of the index
             include_chunks: Whether to include text chunks for each file
             es_core: ElasticSearchCore instance
-            
+
         Returns:
             Dictionary containing file list
         """
@@ -425,7 +417,7 @@
                 # Prepare msearch body for all completed files
                 completed_files_map = {f['path_or_url']: f for f in files if f['status'] == "COMPLETED"}
                 msearch_body = []
-                
+
                 for path_or_url in completed_files_map.keys():
                     msearch_body.append({'index': index_name})
                     msearch_body.append({
@@ -438,15 +430,15 @@
                 for file_data in files:
                     file_data['chunks'] = []
                     file_data['chunk_count'] = 0
-                
+
                 if msearch_body:
                     try:
                         msearch_responses = es_core.client.msearch(
-                            body=msearch_body, 
+                            body=msearch_body,
                             index=index_name,
                             request_timeout=30
                         )
-                        
+
                         for i, file_path in enumerate(completed_files_map.keys()):
                             response = msearch_responses['responses'][i]
                             file_data = completed_files_map[file_path]
@@ -467,16 +459,16 @@
 
                             file_data['chunks'] = chunks
                             file_data['chunk_count'] = len(chunks)
-                            
+
                     except Exception as e:
                         print(f"Error during msearch for chunks: {str(e)}")
             else:
                 for file_data in files:
                     file_data['chunks'] = []
                     file_data['chunk_count'] = 0
-                    
+
             return {"files": files}
-            
+
         except Exception as e:
             raise HTTPException(status_code=500, detail=f"Error getting file list for index {index_name}: {str(e)}")
 
