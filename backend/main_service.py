--- conflicted
+++ resolved
@@ -2,26 +2,7 @@
 from dotenv import load_dotenv
 import logging
 
-<<<<<<< HEAD
-# Load environment variables
-import os
-dotenv_paths = [
-    os.path.join(os.path.dirname(os.path.dirname(__file__)), ".env"),  # /opt/.env
-    os.path.join(os.path.dirname(os.path.dirname(__file__)), "docker", ".env"),  # /opt/docker/.env
-    "../docker/.env"  # Relative fallback
-]
-
-# Try to load from the first existing file
-for dotenv_path in dotenv_paths:
-    if os.path.exists(dotenv_path):
-        load_dotenv(dotenv_path=dotenv_path)
-        break
-else:
-    # Fallback to docker/.env
-    load_dotenv(dotenv_path="../docker/.env")
-=======
 load_dotenv()
->>>>>>> a812023c
 
 from services.agent_service import import_default_agents_to_pg
 from services.tool_configuration_service import initialize_tool_configuration
