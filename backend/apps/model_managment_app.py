--- conflicted
+++ resolved
@@ -39,28 +39,19 @@
                     data=None
                 )
 
-<<<<<<< HEAD
-        # Pass user ID to database function
-        create_model_record(model_data, user_id)
-        return ModelResponse(
-            code=200,
-            message=f"Model {add_repo_to_name(model_repo, model_name)} created successfully",
-            data=None
-        )
-=======
         # Check if this is a multimodal embedding model
         is_multimodal = model_data.get("model_type") == "multi_embedding"
-        
+
         # If it's multi_embedding type, create both embedding and multi_embedding records
         if is_multimodal:
             # Create the multi_embedding record
-            create_model_record(model_data)
-            
+            create_model_record(model_data, user_id)
+
             # Create the embedding record with the same data but different model_type
             embedding_data = model_data.copy()
             embedding_data["model_type"] = "embedding"
             create_model_record(embedding_data)
-            
+
             return ModelResponse(
                 code=200,
                 message=f"Multimodal embedding model {add_repo_to_name(model_repo, model_name)} created successfully",
@@ -74,7 +65,6 @@
                 message=f"Model {add_repo_to_name(model_repo, model_name)} created successfully",
                 data=None
             )
->>>>>>> e7e0f0ea
     except Exception as e:
         return ModelResponse(
             code=500,
@@ -147,10 +137,10 @@
         model_repo, name = split_repo_name(model_name)
         # Ensure model_repo is empty string instead of null
         model_repo = model_repo if model_repo else ""
-        
+
         # Find all models with this name and repo (sometimes can find both embedding and multi_embedding models with same repo/name)
         all_models = get_model_records({'model_name': name, 'model_repo': model_repo})
-        
+
         if not all_models:
             return ModelResponse(
                 code=404,
@@ -158,18 +148,13 @@
                 data=None
             )
 
-<<<<<<< HEAD
-        # Pass user ID to delete_model_record function
-        delete_model_record(model["model_id"], user_id)
-=======
         deleted_types = []
-        
+
         # Delete all matching models (could be both embedding and multi_embedding types)
         for model in all_models:
-            delete_model_record(model["model_id"])
+            delete_model_record(model["model_id"], user_id)
             deleted_types.append(model.get("model_type", "unknown"))
-        
->>>>>>> e7e0f0ea
+
         return ModelResponse(
             code=200,
             message=f"Successfully deleted model(s) in types: {', '.join(deleted_types)}",
