--- conflicted
+++ resolved
@@ -3,14 +3,9 @@
 from fastapi import Query, Body, APIRouter, Header
 
 from consts.model import ModelConnectStatusEnum, ModelResponse, ModelRequest
-<<<<<<< HEAD
 from database.model_management_db import create_model_record, update_model_record, delete_model_record, \
     get_model_records, get_model_by_name, get_model_by_display_name
 from database.utils import get_current_user_id
-=======
-from database.model_management_db import create_model_record, delete_model_record, \
-    get_model_records, get_model_by_display_name
->>>>>>> aba0af48
 from services.model_health_service import check_model_connectivity
 from utils.model_name_utils import split_repo_name, add_repo_to_name
 
@@ -80,7 +75,6 @@
 
 @router.post("/update", response_model=ModelResponse)
 def update_model(request: ModelRequest, authorization: Optional[str] = Header(None)):
-<<<<<<< HEAD
     try:
         user_id = get_current_user_id(authorization)
         model_data = request.model_dump()
@@ -125,9 +119,6 @@
             message=f"Failed to update model: {str(e)}",
             data=None
         )
-=======
-    raise Exception("Not implemented")
->>>>>>> aba0af48
 
 
 @router.post("/delete", response_model=ModelResponse)
@@ -141,22 +132,11 @@
         authorization: Authorization header
     """
     try:
-<<<<<<< HEAD
-        user_id = get_current_user_id(authorization)
-        # Split model_name
-        model_repo, name = split_repo_name(model_name)
-        # Ensure model_repo is empty string instead of null
-        model_repo = model_repo if model_repo else ""
-
-        # Find all models with this name and repo (sometimes can find both embedding and multi_embedding models with same repo/name)
-        all_models = get_model_records({'model_name': name, 'model_repo': model_repo})
-
-        if not all_models:
-=======
+        user_id = get_current_user_id(authorization)
         # Find model by display_name
         model = get_model_by_display_name(display_name)
+
         if not model:
->>>>>>> aba0af48
             return ModelResponse(
                 code=404,
                 message=f"Model not found: {display_name}",
@@ -164,14 +144,6 @@
             )
         # 支持 embedding/multi_embedding 互删
         deleted_types = []
-<<<<<<< HEAD
-
-        # Delete all matching models (could be both embedding and multi_embedding types)
-        for model in all_models:
-            delete_model_record(model["model_id"], user_id)
-            deleted_types.append(model.get("model_type", "unknown"))
-
-=======
         if model["model_type"] in ["embedding", "multi_embedding"]:
             # 查找所有 embedding/multi_embedding 且 display_name 相同的模型
             for t in ["embedding", "multi_embedding"]:
@@ -180,9 +152,9 @@
                     delete_model_record(m["model_id"])
                     deleted_types.append(t)
         else:
-            delete_model_record(model["model_id"])
+            delete_model_record(model["model_id"], user_id)
             deleted_types.append(model.get("model_type", "unknown"))
->>>>>>> aba0af48
+
         return ModelResponse(
             code=200,
             message=f"Successfully deleted model(s) in types: {', '.join(deleted_types)}",
@@ -239,7 +211,17 @@
     Returns:
         ModelResponse: 包含连通性和最新状态
     """
-<<<<<<< HEAD
+    return await check_model_connectivity(display_name)
+
+
+
+@router.post("/update_connect_status", response_model=ModelResponse)
+async def update_model_connect_status(
+        model_name: str = Body(..., embed=True),
+        connect_status: str = Body(..., embed=True),
+        authorization: Optional[str] = Header(None)
+):
+    """
     Update model connection status
 
     Args:
@@ -281,6 +263,3 @@
             message=f"Failed to update model connection status: {str(e)}",
             data={"connect_status": ModelConnectStatusEnum.NOT_DETECTED.value}
         )
-=======
-    return await check_model_connectivity(display_name)
->>>>>>> aba0af48
