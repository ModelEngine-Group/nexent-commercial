import logging
from typing import Dict, Any, Optional

from fastapi import HTTPException, APIRouter, Header
from fastapi.encoders import jsonable_encoder
from pydantic import BaseModel

from consts.model import ConversationResponse, ConversationRequest, RenameRequest, GenerateTitleRequest, OpinionRequest, MessageIdRequest
from services.conversation_management_service import (
    create_new_conversation,
    get_conversation_list_service,
    rename_conversation_service,
    delete_conversation_service,
    get_conversation_history_service,
    get_sources_service,
    generate_conversation_title_service,
    update_message_opinion_service
)
<<<<<<< HEAD
from database.utils import get_current_user_id
=======
from database.conversation_db import get_message_id_by_index
>>>>>>> a51cafa2

router = APIRouter(prefix="/conversation")


@router.put("/create", response_model=ConversationResponse)
async def create_new_conversation_endpoint(request: ConversationRequest, authorization: Optional[str] = Header(None)):
    """
    Create a new conversation

    Args:
        request: ConversationRequest object containing:
            - title: Conversation title, default is "New Conversation"
        authorization: Authorization header

    Returns:
        ConversationResponse object containing:
            - conversation_id: Conversation ID
            - conversation_title: Conversation title
            - create_time: Creation timestamp (milliseconds)
            - update_time: Update timestamp (milliseconds)
    """
    try:
        user_id = get_current_user_id(authorization)
        conversation_data = create_new_conversation(request.title, user_id)
        return ConversationResponse(code=0, message="success", data=conversation_data)
    except Exception as e:
        logging.error(f"Failed to create conversation: {str(e)}")
        raise HTTPException(status_code=500, detail=str(e))


@router.get("/list", response_model=ConversationResponse)
async def list_conversations_endpoint(authorization: Optional[str] = Header(None)):
    """
    Get all conversation list

    Args:
        authorization: Authorization header

    Returns:
        ConversationResponse object containing conversation list
    """
    try:
        user_id = get_current_user_id(authorization)
        conversations = get_conversation_list_service(user_id)
        return ConversationResponse(code=0, message="success", data=conversations)
    except Exception as e:
        logging.error(f"Failed to get conversation list: {str(e)}")
        raise HTTPException(status_code=500, detail=str(e))


@router.post("/rename", response_model=ConversationResponse)
async def rename_conversation_endpoint(request: RenameRequest, authorization: Optional[str] = Header(None)):
    """
    Rename a conversation

    Args:
        request: RenameRequest object containing:
            - conversation_id: Conversation ID
            - name: New conversation title
        authorization: Authorization header

    Returns:
        ConversationResponse object
    """
    try:
        user_id = get_current_user_id(authorization)
        success = rename_conversation_service(request.conversation_id, request.name, user_id)
        return ConversationResponse(code=0, message="success", data=True)
    except Exception as e:
        logging.error(f"Failed to rename conversation: {str(e)}")
        if isinstance(e, HTTPException):
            raise e
        raise HTTPException(status_code=500, detail=str(e))


@router.delete("/{conversation_id}", response_model=ConversationResponse)
async def delete_conversation_endpoint(conversation_id: int, authorization: Optional[str] = Header(None)):
    """
    Delete specified conversation

    Args:
        conversation_id: Conversation ID to delete
        authorization: Authorization header

    Returns:
        ConversationResponse object
    """
    try:
        user_id = get_current_user_id(authorization)
        success = delete_conversation_service(conversation_id, user_id)
        return ConversationResponse(code=0, message="success", data=True)
    except Exception as e:
        logging.error(f"Failed to delete conversation: {str(e)}")
        if isinstance(e, HTTPException):
            raise e
        raise HTTPException(status_code=500, detail=str(e))


@router.get("/{conversation_id}", response_model=ConversationResponse)
async def get_conversation_history_endpoint(conversation_id: int, authorization: Optional[str] = Header(None)):
    """
    Get complete history of specified conversation

    Args:
        conversation_id: Conversation ID
        authorization: Authorization header

    Returns:
        ConversationResponse object containing conversation history
    """
    try:
        user_id = get_current_user_id(authorization)
        history_data = get_conversation_history_service(conversation_id, user_id)
        return ConversationResponse(code=0, message="success", data=history_data)
    except Exception as e:
        logging.error(f"Failed to get conversation history: {str(e)}")
        if isinstance(e, HTTPException):
            raise e
        raise HTTPException(status_code=500, detail=str(e))


@router.post("/sources", response_model=Dict[str, Any])
async def get_sources_endpoint(request: Dict[str, Any], authorization: Optional[str] = Header(None)):
    """
    Get message source information (images and search results)

    Args:
        request: Request body containing optional fields:
            - conversation_id: Conversation ID
            - message_id: Message ID
            - type: Source type, default is "all", options are "image", "search", or "all"
        authorization: Authorization header

    Returns:
        Dict containing source information
    """
    try:
        user_id = get_current_user_id(authorization)
        conversation_id = request.get("conversation_id")
        message_id = request.get("message_id")
        source_type = request.get("type", "all")
        return get_sources_service(conversation_id, message_id, source_type, user_id)
    except Exception as e:
        logging.error(f"Failed to get message sources: {str(e)}")
        return {
            "code": 500,
            "message": str(e),
            "data": None
        }


@router.post("/generate_title", response_model=ConversationResponse)
async def generate_conversation_title_endpoint(request: GenerateTitleRequest, authorization: Optional[str] = Header(None)):
    """
    Generate conversation title

    Args:
        request: GenerateTitleRequest object containing:
            - conversation_id: Conversation ID
            - history: Conversation history list
        authorization: Authorization header

    Returns:
        ConversationResponse object containing generated title
    """
    try:
        user_id = get_current_user_id(authorization)
        title = generate_conversation_title_service(request.conversation_id, request.history, user_id)
        return ConversationResponse(code=0, message="success", data=title)
    except Exception as e:
        logging.error(f"Failed to generate conversation title: {str(e)}")
        if isinstance(e, HTTPException):
            raise e
        raise HTTPException(status_code=500, detail=str(e))


@router.post("/message/update_opinion", response_model=ConversationResponse)
async def update_opinion_endpoint(request: OpinionRequest, authorization: Optional[str] = Header(None)):
    """
    Update message like/dislike status

    Args:
        request: OpinionRequest object containing message_id and opinion
        authorization: Authorization header

    Returns:
        ConversationResponse object
    """
    try:
        success = update_message_opinion_service(request.message_id, request.opinion)
        return ConversationResponse(code=0, message="success", data=True)
    except Exception as e:
        logging.error(f"Failed to update message like/dislike: {str(e)}")
        if isinstance(e, HTTPException):
            raise e
        raise HTTPException(status_code=500, detail=str(e))


@router.post("/message/id", response_model=ConversationResponse)
async def get_message_id_endpoint(request: MessageIdRequest):
    """
    Get message ID by conversation ID and message index

    Args:
        request: MessageIdRequest object containing:
            - conversation_id: Conversation ID
            - message_index: Message index
        authorization: Authorization header

    Returns:
        ConversationResponse object containing message_id
    """
    try:
        message_id = get_message_id_by_index(request.conversation_id, request.message_index)
        if message_id is None:
            raise HTTPException(status_code=404, detail="Message not found")

        return ConversationResponse(code=0, message="success", data=message_id)
    except Exception as e:
        logging.error(f"Failed to get message ID: {str(e)}")
        if isinstance(e, HTTPException):
            raise e
        raise HTTPException(status_code=500, detail=str(e))<|MERGE_RESOLUTION|>--- conflicted
+++ resolved
@@ -16,11 +16,8 @@
     generate_conversation_title_service,
     update_message_opinion_service
 )
-<<<<<<< HEAD
 from database.utils import get_current_user_id
-=======
 from database.conversation_db import get_message_id_by_index
->>>>>>> a51cafa2
 
 router = APIRouter(prefix="/conversation")
 
