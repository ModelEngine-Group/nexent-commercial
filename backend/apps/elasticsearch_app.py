from typing import Dict, List, Any, Optional

from fastapi import HTTPException, Query, Body, Path, Depends, APIRouter, Header
from consts.model import IndexingResponse, SearchRequest, HybridSearchRequest, ChangeSummaryRequest

from nexent.vector_database.elasticsearch_core import ElasticSearchCore
from services.elasticsearch_service import ElasticSearchService, get_es_core
<<<<<<< HEAD
from utils.auth_utils import get_current_user_id
router = APIRouter(prefix="/indices")
=======
from services.redis_service import get_redis_service
from database.utils import get_current_user_id
from services.tenant_config_service import delete_selected_knowledge_by_index_name
from utils.user_utils import get_user_info
>>>>>>> d1738718

router = APIRouter(prefix="/indices")
service = ElasticSearchService()

@router.post("/{index_name}")
def create_new_index(
        index_name: str = Path(..., description="Name of the index to create"),
        embedding_dim: Optional[int] = Query(None, description="Dimension of the embedding vectors"),
        es_core: ElasticSearchCore = Depends(get_es_core),
        authorization: Optional[str] = Header(None)
):
    """Create a new vector index and store it in the knowledge table"""
    try:
        user_id = get_current_user_id(authorization)
        return ElasticSearchService.create_index(index_name, embedding_dim, es_core, user_id)
    except Exception as e:
        raise HTTPException(status_code=500, detail=f"Error creating index: {str(e)}")


@router.delete("/{index_name}")
def delete_index(
        index_name: str = Path(..., description="Name of the index to delete"),
        es_core: ElasticSearchCore = Depends(get_es_core),
        authorization: Optional[str] = Header(None)
):
    """Delete an index and clean up all related Redis records"""
    try:
<<<<<<< HEAD
        user_id = get_current_user_id(authorization)[0]
        return ElasticSearchService.delete_index(index_name, es_core, user_id)
=======
        user_id, tenant_id = get_user_info()
        # delete the selected knowledge by index name
        delete_selected_knowledge_by_index_name(tenant_id=tenant_id, user_id=user_id, index_name=index_name)
        # First delete the index using existing service
        result = ElasticSearchService.delete_index(index_name, es_core, user_id)

        # Then clean up Redis records related to this knowledge base
        try:
            redis_service = get_redis_service()
            redis_cleanup_result = redis_service.delete_knowledgebase_records(index_name)

            # Add Redis cleanup info to the result
            result["redis_cleanup"] = redis_cleanup_result
            result["message"] = (f"Index {index_name} deleted successfully. "
                               f"Cleaned up {redis_cleanup_result['total_deleted']} Redis records "
                               f"({redis_cleanup_result['celery_tasks_deleted']} tasks, "
                               f"{redis_cleanup_result['cache_keys_deleted']} cache keys).")

            if redis_cleanup_result.get("errors"):
                result["redis_warnings"] = redis_cleanup_result["errors"]

        except Exception as redis_error:
            # Don't fail the whole operation if Redis cleanup fails
            # Just log the error and add a warning to the response
            import logging
            logger = logging.getLogger(__name__)
            logger.warning(f"Redis cleanup failed for index {index_name}: {str(redis_error)}")

            result["redis_cleanup_error"] = str(redis_error)
            result["message"] = (f"Index {index_name} deleted successfully, "
                               f"but Redis cleanup encountered an error: {str(redis_error)}")

        return result

>>>>>>> d1738718
    except Exception as e:
        raise HTTPException(status_code=500, detail=f"Error delete index: {str(e)}")


@router.get("")
def get_list_indices(
        pattern: str = Query("*", description="Pattern to match index names"),
        include_stats: bool = Query(False, description="Whether to include index stats"),
        es_core: ElasticSearchCore = Depends(get_es_core)
):
    """List all user indices with optional stats"""
    try:
        return ElasticSearchService.list_indices(pattern, include_stats, es_core)
    except Exception as e:
        raise HTTPException(status_code=500, detail=f"Error get index: {str(e)}")


@router.get("/{index_name}/info")
def get_es_index_info(
        index_name: str = Path(..., description="Name of the index"),
        es_core: ElasticSearchCore = Depends(get_es_core)
):
    """Get comprehensive information about an index including stats, fields, sources and process info"""
    try:
        return ElasticSearchService.get_index_info(index_name, es_core)
    except Exception as e:
        raise HTTPException(status_code=500, detail=f"{str(e)}")


# Document Operations
@router.post("/{index_name}/documents", response_model=IndexingResponse)
def create_index_documents(
        index_name: str = Path(..., description="Name of the index"),
        data: List[Dict[str, Any]] = Body(..., description="Document List to process"),
        es_core: ElasticSearchCore = Depends(get_es_core)
):
    """
    Index documents with embeddings, creating the index if it doesn't exist.
    Accepts an document list from data processing.
    """
    try:
        return ElasticSearchService.index_documents(index_name, data, es_core)
    except Exception as e:
        error_msg = str(e)
        print(f"Error indexing documents: {error_msg}")
        raise HTTPException(status_code=500, detail=f"Error indexing documents: {error_msg}")


@router.get("/{index_name}/files")
def get_index_files(
        index_name: str = Path(..., description="Name of the index"),
        search_redis: bool = Query(True, description="Whether to search Redis to get incomplete files"),
        es_core: ElasticSearchCore = Depends(get_es_core)
):
    """Get all files from an index, including those that are not yet stored in ES"""
    try:
        result = ElasticSearchService.list_files(index_name, include_chunks=False, search_redis=search_redis, es_core=es_core)
        # Transform result to match frontend expectations
        return {
            "status": "success",
            "files": result.get("files", [])
        }
    except Exception as e:
        raise HTTPException(status_code=500, detail=f"{str(e)}")


@router.delete("/{index_name}/documents")
def delete_documents(
        index_name: str = Path(..., description="Name of the index"),
        path_or_url: str = Query(..., description="Path or URL of documents to delete"),
        es_core: ElasticSearchCore = Depends(get_es_core)
):
    """Delete documents by path or URL and clean up related Redis records"""
    try:
        # First delete the documents using existing service
        result = ElasticSearchService.delete_documents(index_name, path_or_url, es_core)

        # Then clean up Redis records related to this specific document
        try:
            redis_service = get_redis_service()
            redis_cleanup_result = redis_service.delete_document_records(index_name, path_or_url)

            # Add Redis cleanup info to the result
            result["redis_cleanup"] = redis_cleanup_result

            # Update the message to include Redis cleanup info
            original_message = result.get("message", f"Documents deleted successfully")
            result["message"] = (f"{original_message}. "
                               f"Cleaned up {redis_cleanup_result['total_deleted']} Redis records "
                               f"({redis_cleanup_result['celery_tasks_deleted']} tasks, "
                               f"{redis_cleanup_result['cache_keys_deleted']} cache keys).")

            if redis_cleanup_result.get("errors"):
                result["redis_warnings"] = redis_cleanup_result["errors"]

        except Exception as redis_error:
            # Don't fail the whole operation if Redis cleanup fails
            # Just log the error and add a warning to the response
            import logging
            logger = logging.getLogger(__name__)
            logger.warning(f"Redis cleanup failed for document {path_or_url} in index {index_name}: {str(redis_error)}")

            result["redis_cleanup_error"] = str(redis_error)
            original_message = result.get("message", f"Documents deleted successfully")
            result["message"] = (f"{original_message}, "
                               f"but Redis cleanup encountered an error: {str(redis_error)}")

        return result

    except HTTPException as e:
        raise HTTPException(status_code=500, detail=f"Error delete indexing documents: {e}")


# Search Operations

@router.post("/search/accurate")
def accurate_search(
        request: SearchRequest = Body(..., description="Search request parameters"),
        es_core: ElasticSearchCore = Depends(get_es_core)
):
    """Search for documents using fuzzy text matching across multiple indices"""
    try:
      return ElasticSearchService.accurate_search(request, es_core)
    except Exception as e:
        raise HTTPException(status_code=500, detail=f"{str(e)}")


@router.post("/search/semantic")
def semantic_search(
        request: SearchRequest = Body(..., description="Search request parameters"),
        es_core: ElasticSearchCore = Depends(get_es_core)
):
    """Search for similar documents using vector similarity across multiple indices"""
    try:
       return ElasticSearchService.semantic_search(request, es_core)
    except Exception as e:
        raise HTTPException(status_code=500, detail=f"{str(e)}")


@router.post("/search/hybrid")
def hybrid_search(
        request: HybridSearchRequest = Body(..., description="Hybrid search request parameters"),
        es_core: ElasticSearchCore = Depends(get_es_core)
):
    """Search for similar documents using hybrid search across multiple indices"""
    try:
        return ElasticSearchService.hybrid_search(request, es_core)
    except Exception as e:
        raise HTTPException(status_code=500, detail=f"Error during hybrid search: {str(e)}")


# Health check
@router.get("/health")
def health_check(es_core: ElasticSearchCore = Depends(get_es_core)):
    """Check API and Elasticsearch health"""
    try:
        # Try to list indices as a health check
        return ElasticSearchService.health_check(es_core)
    except Exception as e:
        raise HTTPException(status_code=500, detail=f"{str(e)}")<|MERGE_RESOLUTION|>--- conflicted
+++ resolved
@@ -5,15 +5,9 @@
 
 from nexent.vector_database.elasticsearch_core import ElasticSearchCore
 from services.elasticsearch_service import ElasticSearchService, get_es_core
-<<<<<<< HEAD
+from services.redis_service import get_redis_service
 from utils.auth_utils import get_current_user_id
-router = APIRouter(prefix="/indices")
-=======
-from services.redis_service import get_redis_service
-from database.utils import get_current_user_id
 from services.tenant_config_service import delete_selected_knowledge_by_index_name
-from utils.user_utils import get_user_info
->>>>>>> d1738718
 
 router = APIRouter(prefix="/indices")
 service = ElasticSearchService()
@@ -41,11 +35,7 @@
 ):
     """Delete an index and clean up all related Redis records"""
     try:
-<<<<<<< HEAD
-        user_id = get_current_user_id(authorization)[0]
-        return ElasticSearchService.delete_index(index_name, es_core, user_id)
-=======
-        user_id, tenant_id = get_user_info()
+        user_id, tenant_id = get_current_user_id(authorization)
         # delete the selected knowledge by index name
         delete_selected_knowledge_by_index_name(tenant_id=tenant_id, user_id=user_id, index_name=index_name)
         # First delete the index using existing service
@@ -79,7 +69,6 @@
 
         return result
 
->>>>>>> d1738718
     except Exception as e:
         raise HTTPException(status_code=500, detail=f"Error delete index: {str(e)}")
 
